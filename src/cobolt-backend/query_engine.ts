import { RequestContext, TraceLogger } from './logger';
import { formatDateTime } from './datetime_parser';
<<<<<<< HEAD
import { simpleChatOllamaStream, getOllamaClient } from './ollama_client';
import { MODELS } from './model_manager';
import { createChatPrompt, createQueryWithToolResponsePrompt } from './prompt_templates';
import { searchMemories, addToMemory, isMemoryEnabled } from './memory';
=======
import { queryOllamaWithTools, simpleChatOllamaStream } from './ollama_client';
import { createChatPrompt, createQueryWithToolsPrompt, createQueryWithToolResponsePrompt } from './prompt_templates';
import { searchMemories } from './memory';
>>>>>>> a1b8fbe6
import { FunctionTool } from './ollama_tools';
import { Message } from 'ollama';
import  { ChatHistory } from './chat_history';
import { McpClient } from './connectors/mcp_client';
import { CancellationToken, globalCancellationToken } from './utils/cancellation';

class QueryEngine {
<<<<<<< HEAD
  // Global set to prevent duplicate tool executions across query sessions
  private globalExecutedToolIds = new Map<string, Set<string>>();
  
  /**
   * Clear executed tool tracking for a specific request or all requests
   */
  public clearExecutedTools(requestId?: string): void {
    if (requestId) {
      this.globalExecutedToolIds.delete(requestId);
    } else {
      this.globalExecutedToolIds.clear();
    }
  }
  
  private createToolCallErrorInfo(toolName: string, toolArguments: string, errorMessage: string, duration_ms: number) {
    return {
      name: toolName,
      arguments: toolArguments,
      result: errorMessage,
      isError: true,
      duration_ms
    };
  }
  private createToolCallSuccessInfo(toolName: string, toolArguments: string, resultText: string, duration_ms: number, isError: boolean) {
    return {
      name: toolName,
      arguments: toolArguments,
      result: resultText,
      isError: isError,
      duration_ms
    };
  }

  private emitExecutionEvent(event: ExecutionEvent): string {
    return `<execution_event>${JSON.stringify(event)}</execution_event>`;
  }

  private processThinkingInContent(content: string, thinkingState: {id?: string, startTime?: number}): string[] {
    const events: string[] = [];
    
    if (content.includes('<think>') && !thinkingState.id) {
      thinkingState.id = `thinking-${Date.now()}`;
      thinkingState.startTime = Date.now();
      events.push(this.emitExecutionEvent({type: 'thinking_start', id: thinkingState.id}));
    }
    
    if (content.includes('</think>') && thinkingState.id && thinkingState.startTime) {
      const duration_ms = Date.now() - thinkingState.startTime;
      events.push(this.emitExecutionEvent({type: 'thinking_complete', id: thinkingState.id, duration_ms}));
      thinkingState.id = undefined;
      thinkingState.startTime = undefined;
    }
    
    return events;
=======
  /**
   * V1 RAT | RAG query pipeline
   * @param requestContext 
   * @returns 
   */
  async processRagRatQuery(
    requestContext: RequestContext,
    toolCalls: FunctionTool[],
    cancellationToken: CancellationToken = globalCancellationToken
  ): Promise<AsyncGenerator<string>> {
    // Perform initial query with tool descriptions
    const memories = await searchMemories(requestContext.question)
    if (cancellationToken.isCancelled) {
      return this.emptyCancelledStream(cancellationToken);
    }
    TraceLogger.trace(requestContext, 'processRagRatQuery-question', requestContext.question);
    TraceLogger.trace(requestContext, 'processRagRatQuery-memories_retrieved', memories);
    const toolUseSystemPrompt = createQueryWithToolsPrompt(formatDateTime(requestContext.currentDatetime).toString());
    const response = await queryOllamaWithTools(requestContext, toolUseSystemPrompt, toolCalls, memories);
    if (cancellationToken.isCancelled) {
      return this.emptyCancelledStream(cancellationToken);
    }
    
    // if there are no tool calls, 
    // return a simple chat response based on the original prompt
    if (!response.message.tool_calls) {
      TraceLogger.trace(requestContext, 'processRagRatQuery', 'no tool calls requested');
      const chatSystemPrompt = createChatPrompt(formatDateTime(requestContext.currentDatetime).toString());
      return this.wrappedStream(
        simpleChatOllamaStream(requestContext, chatSystemPrompt, memories),
        cancellationToken);
    }
    const toolMessages: Message[] = [];
    const capturedToolCalls: Array<{name: string, arguments: string, result: string, isError?: boolean}> = [];

    // Handle tool calls
    // All tool results are fed back to the AI for context
    for (const toolCall of response.message.tool_calls) {
      if (cancellationToken.isCancelled) {
        TraceLogger.trace(requestContext, 'tool_execution_cancelled', 
          'Tool execution cancelled by user request');
        break;
      }
      
      const toolName = toolCall.function.name;
      const tool = toolCalls.find((tool) => tool.toolDefinition.function.name === toolName);
      if (!tool) {
        continue
      }

      if (tool.type === "mcp") {
        const toolResponse = await tool.mcpFunction(requestContext, toolCall);

        // Capture tool call information for UI display
        const toolCallInfo = {
          name: toolName,
          arguments: JSON.stringify(toolCall.function.arguments, null, 2),
          result: '',
          isError: false
        };

        if (toolResponse.isError) {
          toolCallInfo.isError = true;
          toolCallInfo.result = toolResponse.content?.map(c => c.type === 'text' ? c.text : JSON.stringify(c)).join('') || 'Tool call failed';
          // ALWAYS add tool message for AI feedback, even on error
          toolMessages.push({ role: 'tool', content: createQueryWithToolResponsePrompt(toolName, `Error: ${toolCallInfo.result}`) });
          capturedToolCalls.push(toolCallInfo);
          TraceLogger.trace(requestContext, `processRagRatQuery-${toolName}`, `tool call failed`);
        } else if (!toolResponse.content || toolResponse.content.length === 0) {
          toolCallInfo.result = 'Tool executed successfully (no content returned)';
          // ALWAYS add tool message for AI feedback
          toolMessages.push({ role: 'tool', content: createQueryWithToolResponsePrompt(toolName, toolCallInfo.result) });
          capturedToolCalls.push(toolCallInfo);
          TraceLogger.trace(requestContext, `processRagRatQuery-${toolName}`, `tool call completed with no content`);
        } else {
          // Process ALL content types, not just text
          let resultText = '';
          for (const item of toolResponse.content) {
            if (item.type === "text") {
              resultText += item.text as string;
            } else {
              // Convert non-text content to string for AI feedback
              resultText += JSON.stringify(item);
            }
          }
          
          toolCallInfo.result = resultText || 'Tool executed successfully';
          // ALWAYS add tool message for AI feedback
          toolMessages.push({ role: 'tool', content: createQueryWithToolResponsePrompt(toolName, toolCallInfo.result) });
          capturedToolCalls.push(toolCallInfo);
          TraceLogger.trace(requestContext, `processRagRatQuery-${toolName}`, `tool call completed successfully`);
        }
      }
    }

    // If no tool messages were generated
    // fall back to simple chat without tool context
    if (toolMessages.length === 0) {
      TraceLogger.trace(requestContext, 'processRagRatQuery', 'no tool messages generated (unexpected)');
      const chatSystemPrompt = createChatPrompt(formatDateTime(requestContext.currentDatetime).toString());
      // Include our tool calls metadata for transparency
      const toolCallsMetadata = capturedToolCalls.length > 0 ? 
        `<tool_calls>${JSON.stringify(capturedToolCalls)}</tool_calls>` : '';
      return this.wrappedStreamWithToolCalls(
        simpleChatOllamaStream(requestContext, chatSystemPrompt, memories),
        cancellationToken,
        toolCallsMetadata
      );
    }

    // create tool prompts for the final query
    const chatSystemPrompt = createChatPrompt(formatDateTime(requestContext.currentDatetime).toString());
    
    // Create tool calls metadata for frontend
    const toolCallsMetadata = capturedToolCalls.length > 0 ? 
      `<tool_calls>${JSON.stringify(capturedToolCalls)}</tool_calls>` : '';
    
    // Wrap the stream to include tool calls metadata at the beginning
    return this.wrappedStreamWithToolCalls(
      simpleChatOllamaStream(requestContext, chatSystemPrompt, memories, toolMessages),
      cancellationToken,
      toolCallsMetadata
    );
>>>>>>> a1b8fbe6
  }

  async processChatQuery(
    requestContext: RequestContext,
    cancellationToken: CancellationToken = globalCancellationToken
  ): Promise<AsyncGenerator<string>> {
    const relevantMemories = await searchMemories(requestContext.question);
    TraceLogger.trace(requestContext, 'chat_relevant_memories', relevantMemories);
    const chatSystemPrompt = createChatPrompt(formatDateTime(requestContext.currentDatetime).toString());
    TraceLogger.trace(requestContext, 'processChatQuery', chatSystemPrompt);

    return this.wrappedStream(
      simpleChatOllamaStream(requestContext, chatSystemPrompt, relevantMemories),
      cancellationToken
    );
  }

  /**
<<<<<<< HEAD
   * Sequential response with inline tool calling
   * This allows tools to be called dynamically during the response
   */
  async processRagRatQuery(
    requestContext: RequestContext,
    toolCalls: FunctionTool[],
    cancellationToken: CancellationToken = globalCancellationToken
  ): Promise<AsyncGenerator<string>> {
    // Get RAG memories like before
    const memories = await searchMemories(requestContext.question);
    TraceLogger.trace(requestContext, 'chat_relevant_memories', memories);
    
    // Use chat prompt (not tool planning prompt)
    const chatSystemPrompt = createChatPrompt(formatDateTime(requestContext.currentDatetime).toString());
    
    return this.createSequentialResponseGenerator(
      requestContext, 
      chatSystemPrompt,
      toolCalls, 
      memories, 
      cancellationToken
    );
  }

  /**
   * Creates a generator for sequential inline tool calling response
   */
  private async *createSequentialResponseGenerator(
    requestContext: RequestContext,
    systemPrompt: string,
    toolCalls: FunctionTool[],
    memories: string,
    cancellationToken: CancellationToken
  ): AsyncGenerator<string> {
    
    // Build conversation messages
    const messages: Message[] = [
      { role: 'system', content: systemPrompt },
    ];
    
    if (memories) {
      messages.push({ role: 'tool', content: 'User Memories: ' + memories });
    }
    
    if (requestContext.chatHistory.length > 0) {
      requestContext.chatHistory.toOllamaMessages().forEach((message) => {
        messages.push(message);
      });
    }
    
    messages.push({ role: 'user', content: requestContext.question });
    
    try {
      const conversationMessages = [...messages];
      let conversationComplete = false;
      
      while (!conversationComplete && !cancellationToken.isCancelled) {
        TraceLogger.trace(requestContext, 'conversation-round', `Starting conversation round with ${conversationMessages.length} messages`);
        
        // Get ollama client and constants
        const ollama = getOllamaClient();
        const defaultTemperature = 1.0;
        const defaultTopK = 64;
        const defaultTopP = 0.95;
        
        // Try to start conversation with tools enabled first
        let response;
        try {
          response = await ollama.chat({
            model: MODELS.CHAT_MODEL, // Use chat model, not tools model
            messages: conversationMessages,
            tools: toolCalls.map((toolCall) => toolCall.toolDefinition),
            keep_alive: -1,
            options: {
              temperature: defaultTemperature,
              top_k: defaultTopK,
              top_p: defaultTopP,
              num_ctx: MODELS.CHAT_MODEL_CONTEXT_LENGTH,
            },
            stream: true,
          });
        } catch (toolsError: any) {
          // Check if the error is due to model not supporting tools
          const errorMessage = toolsError.message || String(toolsError);
          if (errorMessage.includes('does not support tools')) {
            TraceLogger.trace(requestContext, 'model-tools-fallback', `Model ${MODELS.CHAT_MODEL} does not support tools, falling back to simple chat`);
            
            // For models without tool calling, use simple chat
            const simpleChatStream = simpleChatOllamaStream(requestContext, systemPrompt, memories);
            
            // Stream the response directly from simple chat
            for await (const content of simpleChatStream) {
              if (cancellationToken.isCancelled) {
                return;
              }
              yield content;
            }
            
            // Exit early since we've handled the response
            return;
          } else {
            // Re-throw if it's a different error
            throw toolsError;
          }
        }
        
        let chatContent = '';
        const detectedToolCalls: any[] = [];
        const thinkingState: {id?: string, startTime?: number} = {};
        
        // Track streaming tool call state
        const activeStreamingTools = new Map<string, {
          name: string;
          arguments: string;
          toolId: string;
          isComplete: boolean;
        }>();
        // Use global executed tool tracking to prevent re-execution across query sessions
        const requestId = requestContext.requestId;
        if (!this.globalExecutedToolIds.has(requestId)) {
          this.globalExecutedToolIds.set(requestId, new Set<string>());
        }
        const executedToolIds = this.globalExecutedToolIds.get(requestId)!;
        
        // Stream response and build tool calls incrementally
        for await (const part of response) {
          if (cancellationToken.isCancelled) {
            return;
          }
          
          // Log EVERY content chunk to see if tool calls appear in content
          if (part.message.content) {
            // Log every single character to see what we're missing
            console.log('🔍 CONTENT:', JSON.stringify(part.message.content));
            
            // Process thinking events first
            const thinkingEvents = this.processThinkingInContent(part.message.content, thinkingState);
            for (const thinkingEvent of thinkingEvents) {
              yield thinkingEvent;
            }
            
            chatContent += part.message.content;
            yield part.message.content;
          }
          
          // Log when content is empty but tool_calls appear
          if (!part.message.content && part.message.tool_calls) {
            console.log('TOOL CALLS APPEARED WITH NO CONTENT! RAG');
          }
          
          // Log when we get official tool calls
          if (part.message.tool_calls) {
            console.log('Official tool calls received - should match our streaming parsing');
          }
          
          // IMMEDIATE tool execution when tool calls appear in stream
          if (part.message.tool_calls && part.message.tool_calls.length > 0) {
            console.log('COMPLETE tool calls received:', JSON.stringify(part.message.tool_calls, null, 2));
            TraceLogger.trace(requestContext, 'streaming-tool-calls', `Tool calls received in stream: ${part.message.tool_calls.map(tc => tc.function.name).join(', ')}`);
            
            // Process each tool call immediately
            for (const toolCall of part.message.tool_calls) {
              const toolName = toolCall.function.name;
              const toolArguments = JSON.stringify(toolCall.function.arguments, null, 2);
              const toolStartTime = Date.now();
              
              // Skip if already executed
              const toolCallKey = `${toolName}-${JSON.stringify(toolCall.function.arguments)}`;
              if (executedToolIds.has(toolCallKey)) {
                continue;
              }
              executedToolIds.add(toolCallKey);
              
              // Find corresponding streaming tool to update its UI
              const streamingKey = `streaming-${toolName}`;
              const streamingTool = activeStreamingTools.get(streamingKey);
              const displayToolId = streamingTool ? streamingTool.toolId : `tool-${toolCallKey.replace(/[^a-zA-Z0-9-]/g, '-')}`;
              
              // Add to final tool calls for conversation
              detectedToolCalls.push(toolCall);
              
              // If we didn't see this tool during streaming, show it now
              if (!streamingTool) {
                yield `<tool_call_position id="${displayToolId}">`;
              }
              
              // Update tool to show execution status
              yield `<tool_calls_update>${JSON.stringify([{
                name: toolName,
                arguments: toolArguments,
                result: 'Executing...',
                isExecuting: true
              }])}</tool_calls_update>`;
              
              yield this.emitExecutionEvent({type: 'tool_start', id: displayToolId, name: toolName});
              
              // Find and execute tool immediately
              const tool = toolCalls.find((tool) => tool.toolDefinition.function.name === toolName);
              
              if (!tool || tool.type !== "mcp") {
                const errorMessage = `Tool '${toolName}' not found`;
                
                const duration_ms = Date.now() - toolStartTime;
                const toolCallInfo = this.createToolCallErrorInfo(toolName, toolArguments, errorMessage, duration_ms);
                
                // Add error to conversation
                conversationMessages.push({
                  role: 'tool',
                  content: createQueryWithToolResponsePrompt(toolName, `Error: ${errorMessage}`)
                });
                
                yield this.emitExecutionEvent({type: 'tool_complete', id: displayToolId, duration_ms, isError: true});
                yield `<tool_calls_complete>${JSON.stringify([toolCallInfo])}</tool_calls_complete>`;
                continue;
              }
              
              try {
                // Execute tool immediately
                const toolResponse = await tool.mcpFunction(requestContext, toolCall);
                
                let resultText = '';
                if (toolResponse.isError) {
                  resultText = toolResponse.content?.map(c => c.type === 'text' ? c.text : JSON.stringify(c)).join('') || 'Tool call failed';
                } else if (!toolResponse.content || toolResponse.content.length === 0) {
                  resultText = 'Tool executed successfully (no content returned)';
                } else {
                  resultText = toolResponse.content.map(item => 
                    item.type === "text" ? item.text as string : JSON.stringify(item)
                  ).join('');
                }
                
                // Add tool result to conversation for AI context
                conversationMessages.push({
                  role: 'tool',
                  content: createQueryWithToolResponsePrompt(toolName, resultText)
                });
                
                // Send completion immediately
                const duration_ms = Date.now() - toolStartTime;
                const toolCallInfo = this.createToolCallSuccessInfo(toolName, toolArguments, resultText, duration_ms, toolResponse.isError || false);
                
                yield this.emitExecutionEvent({type: 'tool_complete', id: displayToolId, duration_ms, isError: toolResponse.isError});
                yield `<tool_calls_complete>${JSON.stringify([toolCallInfo])}</tool_calls_complete>`;
                
              } catch (error: any) {
                const errorMessage = `Tool execution failed: ${error.message || String(error)}`;
                
                // Add error to conversation
                conversationMessages.push({
                  role: 'tool',
                  content: createQueryWithToolResponsePrompt(toolName, `Error: ${errorMessage}`)
                });
                
                const duration_ms = Date.now() - toolStartTime;
                const toolCallInfo = this.createToolCallErrorInfo(toolName, toolArguments, errorMessage, duration_ms);
                
                yield this.emitExecutionEvent({type: 'tool_complete', id: displayToolId, duration_ms, isError: true});
                yield `<tool_calls_complete>${JSON.stringify([toolCallInfo])}</tool_calls_complete>`;
              }
            }
          }
        }
        
        // Add assistant message to conversation
        conversationMessages.push({
          role: 'assistant',
          content: chatContent,
          tool_calls: detectedToolCalls.length > 0 ? detectedToolCalls : undefined
        });
        
        // SAVE TO MEMORY AFTER EVERY RESPONSE (if enabled)
        if (isMemoryEnabled() && chatContent.trim()) {
          console.log('Saving response to memory:', chatContent.substring(0, 50) + '...');
          addToMemory([
            { role: 'user', content: requestContext.question },
            { role: 'assistant', content: chatContent }
          ]).catch((error) => {
            console.error('Memory save failed:', error);
          });
        }

        // Log what the AI said in this round
        TraceLogger.trace(requestContext, 'chat-content', `AI said: ${chatContent}`);
        TraceLogger.trace(requestContext, 'detected-tools', `Detected ${detectedToolCalls.length} tool calls: ${detectedToolCalls.map(tc => tc.function.name).join(', ')}`);
        
        // If no tool calls, conversation is complete
        if (detectedToolCalls.length === 0) {
          conversationComplete = true;
          break;
        }
      }
      } catch (error) {
      console.error('Error in response generator:', error);
      const errorMessage = error instanceof Error ? error.message : String(error);
      yield `\nError processing response: ${errorMessage}`;
    }
  }

  /**
=======
>>>>>>> a1b8fbe6
   * Wrap a stream generator with cancellation check
   */
  private async *wrappedStream(
    stream: AsyncGenerator<string>,
    cancellationToken: CancellationToken
  ): AsyncGenerator<string> {
    try {
      for await (const chunk of stream) {
        if (cancellationToken.isCancelled) {
          TraceLogger.trace({ requestId: "cancelled", currentDatetime: new Date(), question: "", chatHistory: new ChatHistory() }, 
            'stream_cancelled', 'User cancelled the request');
          break;
        }
        yield chunk;
      }
    } finally {
      // Ensure we don't leave the token in cancelled state
      cancellationToken.reset();
    }
  }

  async query(
    requestContext: RequestContext,
    chatMode: 'CHAT' | 'CONTEXT_AWARE' = 'CHAT',
    cancellationToken: CancellationToken = globalCancellationToken
  ): Promise<AsyncGenerator<string>> {
    TraceLogger.trace(requestContext, 'user_chat_history', requestContext.chatHistory.toString());
    TraceLogger.trace(requestContext, 'user_question', requestContext.question);
    TraceLogger.trace(requestContext, 'current_date', formatDateTime(requestContext.currentDatetime));

    if (chatMode === 'CONTEXT_AWARE') {
      const toolCalls: FunctionTool[] = McpClient.toolCache;
      return this.processRagRatQuery(requestContext, toolCalls, cancellationToken);
    }

    return this.processChatQuery(requestContext, cancellationToken);
  }
}

const queryEngineInstance = new QueryEngine();

export { QueryEngine, queryEngineInstance };<|MERGE_RESOLUTION|>--- conflicted
+++ resolved
@@ -1,202 +1,58 @@
 import { RequestContext, TraceLogger } from './logger';
 import { formatDateTime } from './datetime_parser';
-<<<<<<< HEAD
-import { simpleChatOllamaStream, getOllamaClient } from './ollama_client';
-import { MODELS } from './model_manager';
-import { createChatPrompt, createQueryWithToolResponsePrompt } from './prompt_templates';
-import { searchMemories, addToMemory, isMemoryEnabled } from './memory';
-=======
-import { queryOllamaWithTools, simpleChatOllamaStream } from './ollama_client';
-import { createChatPrompt, createQueryWithToolsPrompt, createQueryWithToolResponsePrompt } from './prompt_templates';
+import { simpleChatOllamaStream } from './simple_ollama_stream';
+import { createChatPrompt } from './prompt_templates';
 import { searchMemories } from './memory';
->>>>>>> a1b8fbe6
 import { FunctionTool } from './ollama_tools';
-import { Message } from 'ollama';
-import  { ChatHistory } from './chat_history';
 import { McpClient } from './connectors/mcp_client';
 import { CancellationToken, globalCancellationToken } from './utils/cancellation';
+import { ConductorGenerator } from './generators/conductor_generator';
+import { SequentialGenerator } from './generators/sequential_generator';
 
 class QueryEngine {
-<<<<<<< HEAD
-  // Global set to prevent duplicate tool executions across query sessions
-  private globalExecutedToolIds = new Map<string, Set<string>>();
+  private conductorGenerator: ConductorGenerator;
+  private sequentialGenerator: SequentialGenerator;
+  
+  constructor() {
+    this.conductorGenerator = new ConductorGenerator();
+    this.sequentialGenerator = new SequentialGenerator();
+  }
   
   /**
    * Clear executed tool tracking for a specific request or all requests
    */
   public clearExecutedTools(requestId?: string): void {
-    if (requestId) {
-      this.globalExecutedToolIds.delete(requestId);
-    } else {
-      this.globalExecutedToolIds.clear();
-    }
-  }
-  
-  private createToolCallErrorInfo(toolName: string, toolArguments: string, errorMessage: string, duration_ms: number) {
-    return {
-      name: toolName,
-      arguments: toolArguments,
-      result: errorMessage,
-      isError: true,
-      duration_ms
-    };
-  }
-  private createToolCallSuccessInfo(toolName: string, toolArguments: string, resultText: string, duration_ms: number, isError: boolean) {
-    return {
-      name: toolName,
-      arguments: toolArguments,
-      result: resultText,
-      isError: isError,
-      duration_ms
-    };
+    this.sequentialGenerator.clearExecutedTools(requestId);
   }
 
-  private emitExecutionEvent(event: ExecutionEvent): string {
-    return `<execution_event>${JSON.stringify(event)}</execution_event>`;
+  /**
+   * Check if conductor mode is enabled
+   */
+  private async isConductorModeEnabled(): Promise<boolean> {
+    // Import here to avoid circular dependency
+    const { default: appMetadata } = await import('./data_models/app_metadata');
+    return appMetadata.getConductorEnabled();
   }
 
-  private processThinkingInContent(content: string, thinkingState: {id?: string, startTime?: number}): string[] {
-    const events: string[] = [];
-    
-    if (content.includes('<think>') && !thinkingState.id) {
-      thinkingState.id = `thinking-${Date.now()}`;
-      thinkingState.startTime = Date.now();
-      events.push(this.emitExecutionEvent({type: 'thinking_start', id: thinkingState.id}));
-    }
-    
-    if (content.includes('</think>') && thinkingState.id && thinkingState.startTime) {
-      const duration_ms = Date.now() - thinkingState.startTime;
-      events.push(this.emitExecutionEvent({type: 'thinking_complete', id: thinkingState.id, duration_ms}));
-      thinkingState.id = undefined;
-      thinkingState.startTime = undefined;
-    }
-    
-    return events;
-=======
-  /**
-   * V1 RAT | RAG query pipeline
-   * @param requestContext 
-   * @returns 
-   */
-  async processRagRatQuery(
+  async processConductorQuery(
     requestContext: RequestContext,
     toolCalls: FunctionTool[],
     cancellationToken: CancellationToken = globalCancellationToken
   ): Promise<AsyncGenerator<string>> {
-    // Perform initial query with tool descriptions
-    const memories = await searchMemories(requestContext.question)
-    if (cancellationToken.isCancelled) {
-      return this.emptyCancelledStream(cancellationToken);
-    }
-    TraceLogger.trace(requestContext, 'processRagRatQuery-question', requestContext.question);
-    TraceLogger.trace(requestContext, 'processRagRatQuery-memories_retrieved', memories);
-    const toolUseSystemPrompt = createQueryWithToolsPrompt(formatDateTime(requestContext.currentDatetime).toString());
-    const response = await queryOllamaWithTools(requestContext, toolUseSystemPrompt, toolCalls, memories);
-    if (cancellationToken.isCancelled) {
-      return this.emptyCancelledStream(cancellationToken);
-    }
+    // Get RAG memories
+    const memories = await searchMemories(requestContext.question);
+    TraceLogger.trace(requestContext, 'conductor_relevant_memories', memories);
     
-    // if there are no tool calls, 
-    // return a simple chat response based on the original prompt
-    if (!response.message.tool_calls) {
-      TraceLogger.trace(requestContext, 'processRagRatQuery', 'no tool calls requested');
-      const chatSystemPrompt = createChatPrompt(formatDateTime(requestContext.currentDatetime).toString());
-      return this.wrappedStream(
-        simpleChatOllamaStream(requestContext, chatSystemPrompt, memories),
-        cancellationToken);
-    }
-    const toolMessages: Message[] = [];
-    const capturedToolCalls: Array<{name: string, arguments: string, result: string, isError?: boolean}> = [];
-
-    // Handle tool calls
-    // All tool results are fed back to the AI for context
-    for (const toolCall of response.message.tool_calls) {
-      if (cancellationToken.isCancelled) {
-        TraceLogger.trace(requestContext, 'tool_execution_cancelled', 
-          'Tool execution cancelled by user request');
-        break;
-      }
-      
-      const toolName = toolCall.function.name;
-      const tool = toolCalls.find((tool) => tool.toolDefinition.function.name === toolName);
-      if (!tool) {
-        continue
-      }
-
-      if (tool.type === "mcp") {
-        const toolResponse = await tool.mcpFunction(requestContext, toolCall);
-
-        // Capture tool call information for UI display
-        const toolCallInfo = {
-          name: toolName,
-          arguments: JSON.stringify(toolCall.function.arguments, null, 2),
-          result: '',
-          isError: false
-        };
-
-        if (toolResponse.isError) {
-          toolCallInfo.isError = true;
-          toolCallInfo.result = toolResponse.content?.map(c => c.type === 'text' ? c.text : JSON.stringify(c)).join('') || 'Tool call failed';
-          // ALWAYS add tool message for AI feedback, even on error
-          toolMessages.push({ role: 'tool', content: createQueryWithToolResponsePrompt(toolName, `Error: ${toolCallInfo.result}`) });
-          capturedToolCalls.push(toolCallInfo);
-          TraceLogger.trace(requestContext, `processRagRatQuery-${toolName}`, `tool call failed`);
-        } else if (!toolResponse.content || toolResponse.content.length === 0) {
-          toolCallInfo.result = 'Tool executed successfully (no content returned)';
-          // ALWAYS add tool message for AI feedback
-          toolMessages.push({ role: 'tool', content: createQueryWithToolResponsePrompt(toolName, toolCallInfo.result) });
-          capturedToolCalls.push(toolCallInfo);
-          TraceLogger.trace(requestContext, `processRagRatQuery-${toolName}`, `tool call completed with no content`);
-        } else {
-          // Process ALL content types, not just text
-          let resultText = '';
-          for (const item of toolResponse.content) {
-            if (item.type === "text") {
-              resultText += item.text as string;
-            } else {
-              // Convert non-text content to string for AI feedback
-              resultText += JSON.stringify(item);
-            }
-          }
-          
-          toolCallInfo.result = resultText || 'Tool executed successfully';
-          // ALWAYS add tool message for AI feedback
-          toolMessages.push({ role: 'tool', content: createQueryWithToolResponsePrompt(toolName, toolCallInfo.result) });
-          capturedToolCalls.push(toolCallInfo);
-          TraceLogger.trace(requestContext, `processRagRatQuery-${toolName}`, `tool call completed successfully`);
-        }
-      }
-    }
-
-    // If no tool messages were generated
-    // fall back to simple chat without tool context
-    if (toolMessages.length === 0) {
-      TraceLogger.trace(requestContext, 'processRagRatQuery', 'no tool messages generated (unexpected)');
-      const chatSystemPrompt = createChatPrompt(formatDateTime(requestContext.currentDatetime).toString());
-      // Include our tool calls metadata for transparency
-      const toolCallsMetadata = capturedToolCalls.length > 0 ? 
-        `<tool_calls>${JSON.stringify(capturedToolCalls)}</tool_calls>` : '';
-      return this.wrappedStreamWithToolCalls(
-        simpleChatOllamaStream(requestContext, chatSystemPrompt, memories),
-        cancellationToken,
-        toolCallsMetadata
-      );
-    }
-
-    // create tool prompts for the final query
+    // Use chat prompt
     const chatSystemPrompt = createChatPrompt(formatDateTime(requestContext.currentDatetime).toString());
     
-    // Create tool calls metadata for frontend
-    const toolCallsMetadata = capturedToolCalls.length > 0 ? 
-      `<tool_calls>${JSON.stringify(capturedToolCalls)}</tool_calls>` : '';
-    
-    // Wrap the stream to include tool calls metadata at the beginning
-    return this.wrappedStreamWithToolCalls(
-      simpleChatOllamaStream(requestContext, chatSystemPrompt, memories, toolMessages),
-      cancellationToken,
-      toolCallsMetadata
+    return this.conductorGenerator.createConductorResponseGenerator(
+      requestContext, 
+      chatSystemPrompt,
+      toolCalls, 
+      memories, 
+      cancellationToken
     );
->>>>>>> a1b8fbe6
   }
 
   async processChatQuery(
@@ -214,24 +70,27 @@
     );
   }
 
-  /**
-<<<<<<< HEAD
-   * Sequential response with inline tool calling
-   * This allows tools to be called dynamically during the response
-   */
   async processRagRatQuery(
     requestContext: RequestContext,
     toolCalls: FunctionTool[],
     cancellationToken: CancellationToken = globalCancellationToken
   ): Promise<AsyncGenerator<string>> {
-    // Get RAG memories like before
+    // Check if conductor mode is enabled
+    const conductorEnabled = await this.isConductorModeEnabled();
+    
+    if (conductorEnabled) {
+      // Use conductor flow instead of regular RAG
+      return this.processConductorQuery(requestContext, toolCalls, cancellationToken);
+    }
+    
+    // Regular RAG flow
     const memories = await searchMemories(requestContext.question);
     TraceLogger.trace(requestContext, 'chat_relevant_memories', memories);
     
     // Use chat prompt (not tool planning prompt)
     const chatSystemPrompt = createChatPrompt(formatDateTime(requestContext.currentDatetime).toString());
     
-    return this.createSequentialResponseGenerator(
+    return this.sequentialGenerator.createSequentialResponseGenerator(
       requestContext, 
       chatSystemPrompt,
       toolCalls, 
@@ -241,282 +100,6 @@
   }
 
   /**
-   * Creates a generator for sequential inline tool calling response
-   */
-  private async *createSequentialResponseGenerator(
-    requestContext: RequestContext,
-    systemPrompt: string,
-    toolCalls: FunctionTool[],
-    memories: string,
-    cancellationToken: CancellationToken
-  ): AsyncGenerator<string> {
-    
-    // Build conversation messages
-    const messages: Message[] = [
-      { role: 'system', content: systemPrompt },
-    ];
-    
-    if (memories) {
-      messages.push({ role: 'tool', content: 'User Memories: ' + memories });
-    }
-    
-    if (requestContext.chatHistory.length > 0) {
-      requestContext.chatHistory.toOllamaMessages().forEach((message) => {
-        messages.push(message);
-      });
-    }
-    
-    messages.push({ role: 'user', content: requestContext.question });
-    
-    try {
-      const conversationMessages = [...messages];
-      let conversationComplete = false;
-      
-      while (!conversationComplete && !cancellationToken.isCancelled) {
-        TraceLogger.trace(requestContext, 'conversation-round', `Starting conversation round with ${conversationMessages.length} messages`);
-        
-        // Get ollama client and constants
-        const ollama = getOllamaClient();
-        const defaultTemperature = 1.0;
-        const defaultTopK = 64;
-        const defaultTopP = 0.95;
-        
-        // Try to start conversation with tools enabled first
-        let response;
-        try {
-          response = await ollama.chat({
-            model: MODELS.CHAT_MODEL, // Use chat model, not tools model
-            messages: conversationMessages,
-            tools: toolCalls.map((toolCall) => toolCall.toolDefinition),
-            keep_alive: -1,
-            options: {
-              temperature: defaultTemperature,
-              top_k: defaultTopK,
-              top_p: defaultTopP,
-              num_ctx: MODELS.CHAT_MODEL_CONTEXT_LENGTH,
-            },
-            stream: true,
-          });
-        } catch (toolsError: any) {
-          // Check if the error is due to model not supporting tools
-          const errorMessage = toolsError.message || String(toolsError);
-          if (errorMessage.includes('does not support tools')) {
-            TraceLogger.trace(requestContext, 'model-tools-fallback', `Model ${MODELS.CHAT_MODEL} does not support tools, falling back to simple chat`);
-            
-            // For models without tool calling, use simple chat
-            const simpleChatStream = simpleChatOllamaStream(requestContext, systemPrompt, memories);
-            
-            // Stream the response directly from simple chat
-            for await (const content of simpleChatStream) {
-              if (cancellationToken.isCancelled) {
-                return;
-              }
-              yield content;
-            }
-            
-            // Exit early since we've handled the response
-            return;
-          } else {
-            // Re-throw if it's a different error
-            throw toolsError;
-          }
-        }
-        
-        let chatContent = '';
-        const detectedToolCalls: any[] = [];
-        const thinkingState: {id?: string, startTime?: number} = {};
-        
-        // Track streaming tool call state
-        const activeStreamingTools = new Map<string, {
-          name: string;
-          arguments: string;
-          toolId: string;
-          isComplete: boolean;
-        }>();
-        // Use global executed tool tracking to prevent re-execution across query sessions
-        const requestId = requestContext.requestId;
-        if (!this.globalExecutedToolIds.has(requestId)) {
-          this.globalExecutedToolIds.set(requestId, new Set<string>());
-        }
-        const executedToolIds = this.globalExecutedToolIds.get(requestId)!;
-        
-        // Stream response and build tool calls incrementally
-        for await (const part of response) {
-          if (cancellationToken.isCancelled) {
-            return;
-          }
-          
-          // Log EVERY content chunk to see if tool calls appear in content
-          if (part.message.content) {
-            // Log every single character to see what we're missing
-            console.log('🔍 CONTENT:', JSON.stringify(part.message.content));
-            
-            // Process thinking events first
-            const thinkingEvents = this.processThinkingInContent(part.message.content, thinkingState);
-            for (const thinkingEvent of thinkingEvents) {
-              yield thinkingEvent;
-            }
-            
-            chatContent += part.message.content;
-            yield part.message.content;
-          }
-          
-          // Log when content is empty but tool_calls appear
-          if (!part.message.content && part.message.tool_calls) {
-            console.log('TOOL CALLS APPEARED WITH NO CONTENT! RAG');
-          }
-          
-          // Log when we get official tool calls
-          if (part.message.tool_calls) {
-            console.log('Official tool calls received - should match our streaming parsing');
-          }
-          
-          // IMMEDIATE tool execution when tool calls appear in stream
-          if (part.message.tool_calls && part.message.tool_calls.length > 0) {
-            console.log('COMPLETE tool calls received:', JSON.stringify(part.message.tool_calls, null, 2));
-            TraceLogger.trace(requestContext, 'streaming-tool-calls', `Tool calls received in stream: ${part.message.tool_calls.map(tc => tc.function.name).join(', ')}`);
-            
-            // Process each tool call immediately
-            for (const toolCall of part.message.tool_calls) {
-              const toolName = toolCall.function.name;
-              const toolArguments = JSON.stringify(toolCall.function.arguments, null, 2);
-              const toolStartTime = Date.now();
-              
-              // Skip if already executed
-              const toolCallKey = `${toolName}-${JSON.stringify(toolCall.function.arguments)}`;
-              if (executedToolIds.has(toolCallKey)) {
-                continue;
-              }
-              executedToolIds.add(toolCallKey);
-              
-              // Find corresponding streaming tool to update its UI
-              const streamingKey = `streaming-${toolName}`;
-              const streamingTool = activeStreamingTools.get(streamingKey);
-              const displayToolId = streamingTool ? streamingTool.toolId : `tool-${toolCallKey.replace(/[^a-zA-Z0-9-]/g, '-')}`;
-              
-              // Add to final tool calls for conversation
-              detectedToolCalls.push(toolCall);
-              
-              // If we didn't see this tool during streaming, show it now
-              if (!streamingTool) {
-                yield `<tool_call_position id="${displayToolId}">`;
-              }
-              
-              // Update tool to show execution status
-              yield `<tool_calls_update>${JSON.stringify([{
-                name: toolName,
-                arguments: toolArguments,
-                result: 'Executing...',
-                isExecuting: true
-              }])}</tool_calls_update>`;
-              
-              yield this.emitExecutionEvent({type: 'tool_start', id: displayToolId, name: toolName});
-              
-              // Find and execute tool immediately
-              const tool = toolCalls.find((tool) => tool.toolDefinition.function.name === toolName);
-              
-              if (!tool || tool.type !== "mcp") {
-                const errorMessage = `Tool '${toolName}' not found`;
-                
-                const duration_ms = Date.now() - toolStartTime;
-                const toolCallInfo = this.createToolCallErrorInfo(toolName, toolArguments, errorMessage, duration_ms);
-                
-                // Add error to conversation
-                conversationMessages.push({
-                  role: 'tool',
-                  content: createQueryWithToolResponsePrompt(toolName, `Error: ${errorMessage}`)
-                });
-                
-                yield this.emitExecutionEvent({type: 'tool_complete', id: displayToolId, duration_ms, isError: true});
-                yield `<tool_calls_complete>${JSON.stringify([toolCallInfo])}</tool_calls_complete>`;
-                continue;
-              }
-              
-              try {
-                // Execute tool immediately
-                const toolResponse = await tool.mcpFunction(requestContext, toolCall);
-                
-                let resultText = '';
-                if (toolResponse.isError) {
-                  resultText = toolResponse.content?.map(c => c.type === 'text' ? c.text : JSON.stringify(c)).join('') || 'Tool call failed';
-                } else if (!toolResponse.content || toolResponse.content.length === 0) {
-                  resultText = 'Tool executed successfully (no content returned)';
-                } else {
-                  resultText = toolResponse.content.map(item => 
-                    item.type === "text" ? item.text as string : JSON.stringify(item)
-                  ).join('');
-                }
-                
-                // Add tool result to conversation for AI context
-                conversationMessages.push({
-                  role: 'tool',
-                  content: createQueryWithToolResponsePrompt(toolName, resultText)
-                });
-                
-                // Send completion immediately
-                const duration_ms = Date.now() - toolStartTime;
-                const toolCallInfo = this.createToolCallSuccessInfo(toolName, toolArguments, resultText, duration_ms, toolResponse.isError || false);
-                
-                yield this.emitExecutionEvent({type: 'tool_complete', id: displayToolId, duration_ms, isError: toolResponse.isError});
-                yield `<tool_calls_complete>${JSON.stringify([toolCallInfo])}</tool_calls_complete>`;
-                
-              } catch (error: any) {
-                const errorMessage = `Tool execution failed: ${error.message || String(error)}`;
-                
-                // Add error to conversation
-                conversationMessages.push({
-                  role: 'tool',
-                  content: createQueryWithToolResponsePrompt(toolName, `Error: ${errorMessage}`)
-                });
-                
-                const duration_ms = Date.now() - toolStartTime;
-                const toolCallInfo = this.createToolCallErrorInfo(toolName, toolArguments, errorMessage, duration_ms);
-                
-                yield this.emitExecutionEvent({type: 'tool_complete', id: displayToolId, duration_ms, isError: true});
-                yield `<tool_calls_complete>${JSON.stringify([toolCallInfo])}</tool_calls_complete>`;
-              }
-            }
-          }
-        }
-        
-        // Add assistant message to conversation
-        conversationMessages.push({
-          role: 'assistant',
-          content: chatContent,
-          tool_calls: detectedToolCalls.length > 0 ? detectedToolCalls : undefined
-        });
-        
-        // SAVE TO MEMORY AFTER EVERY RESPONSE (if enabled)
-        if (isMemoryEnabled() && chatContent.trim()) {
-          console.log('Saving response to memory:', chatContent.substring(0, 50) + '...');
-          addToMemory([
-            { role: 'user', content: requestContext.question },
-            { role: 'assistant', content: chatContent }
-          ]).catch((error) => {
-            console.error('Memory save failed:', error);
-          });
-        }
-
-        // Log what the AI said in this round
-        TraceLogger.trace(requestContext, 'chat-content', `AI said: ${chatContent}`);
-        TraceLogger.trace(requestContext, 'detected-tools', `Detected ${detectedToolCalls.length} tool calls: ${detectedToolCalls.map(tc => tc.function.name).join(', ')}`);
-        
-        // If no tool calls, conversation is complete
-        if (detectedToolCalls.length === 0) {
-          conversationComplete = true;
-          break;
-        }
-      }
-      } catch (error) {
-      console.error('Error in response generator:', error);
-      const errorMessage = error instanceof Error ? error.message : String(error);
-      yield `\nError processing response: ${errorMessage}`;
-    }
-  }
-
-  /**
-=======
->>>>>>> a1b8fbe6
    * Wrap a stream generator with cancellation check
    */
   private async *wrappedStream(
@@ -526,15 +109,14 @@
     try {
       for await (const chunk of stream) {
         if (cancellationToken.isCancelled) {
-          TraceLogger.trace({ requestId: "cancelled", currentDatetime: new Date(), question: "", chatHistory: new ChatHistory() }, 
-            'stream_cancelled', 'User cancelled the request');
-          break;
+          return;
         }
         yield chunk;
       }
-    } finally {
-      // Ensure we don't leave the token in cancelled state
-      cancellationToken.reset();
+    } catch (error) {
+      console.error('Error in wrapped stream:', error);
+      const errorMessage = error instanceof Error ? error.message : String(error);
+      yield `\nError in stream: ${errorMessage}`;
     }
   }
 
@@ -546,7 +128,7 @@
     TraceLogger.trace(requestContext, 'user_chat_history', requestContext.chatHistory.toString());
     TraceLogger.trace(requestContext, 'user_question', requestContext.question);
     TraceLogger.trace(requestContext, 'current_date', formatDateTime(requestContext.currentDatetime));
-
+    
     if (chatMode === 'CONTEXT_AWARE') {
       const toolCalls: FunctionTool[] = McpClient.toolCache;
       return this.processRagRatQuery(requestContext, toolCalls, cancellationToken);
@@ -556,6 +138,5 @@
   }
 }
 
-const queryEngineInstance = new QueryEngine();
-
-export { QueryEngine, queryEngineInstance };+export const queryEngineInstance = new QueryEngine();
+export { QueryEngine };